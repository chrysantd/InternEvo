"""
shard strategies for parallel
"""

from typing import Callable

import torch
from torch import nn

from internlm.core.context import ParallelMode
from internlm.core.context import global_context as gpc
from internlm.core.parallel.comm.utils import _split
from internlm.utils.logger import get_logger
from internlm.utils.utils import TensorParallelMode

logger = get_logger(__file__)


def _split_data_for_sequence_parallel(data, label):
    _seq_dim = 1  # [batch, seqlen, ...]
    _indexes_seq_dim = 0  # [seqlen, ...]

    # NOTICE: since cu_seqlens is used by attention, it should not be splited.
    # NOTICE: indexes are only used by rotary embedding. There are a few cases:
    # 1. msp/fsp: After wqkv computation, the hidden states are complete along the sequence dimension,
    #    so we should use the complete indexes when computing the rotary embedding.
    # 2. isp: After wqkv computation, the hidden states are segmented along the sequence dimension,
    #    so we need to segment the indexes accordingly.
    if (
        "indexes" in data
        and gpc.config.parallel["tensor"].get("mode", TensorParallelMode.mtp.name) == TensorParallelMode.isp.name
    ):
        data["indexes"] = _split(data["indexes"], ParallelMode.TENSOR, dim=_indexes_seq_dim)
    if (
        "position_ids" in data
        and gpc.config.parallel["tensor"].get("mode", TensorParallelMode.mtp.name) == TensorParallelMode.isp.name
    ):
        data["position_ids"] = _split(data["position_ids"], ParallelMode.TENSOR, dim=_indexes_seq_dim)

    data["input_ids"] = _split(data["input_ids"], ParallelMode.TENSOR, dim=_seq_dim)

    if gpc.config.model.parallel_output:
        label = _split(label, ParallelMode.TENSOR, dim=_seq_dim)

    return data, label


def _split_data_for_2D_sequence_parallel(data, label):
    if gpc.config.parallel.sequence_2D.enable is False or gpc.get_world_size(ParallelMode.TENSOR) <= 1:
        return data, label

    assert len(data.keys()) == 1 and "input_ids" in data

    sp_size = gpc.get_world_size(ParallelMode.TENSOR)
    hp_size = gpc.get_world_size(ParallelMode.HEAD)
    cp_size = gpc.get_world_size(ParallelMode.CONTEXT)
    hp_rank = gpc.get_local_rank(ParallelMode.HEAD)
    cp_rank = gpc.get_local_rank(ParallelMode.CONTEXT)
    stride = 2

    assert len(data["input_ids"].shape) == 2
    assert len(label.shape) == 2
    seq_dim = 1
    data["input_ids"] = data["input_ids"].view(
        *data["input_ids"].shape[0:seq_dim],
        2 * sp_size,
        data["input_ids"].shape[seq_dim] // (2 * sp_size),
    )
    label = label.view(
        *label.shape[0:seq_dim],
        2 * sp_size,
        label.shape[seq_dim] // (2 * sp_size),
    )

    # get selected index
    if hp_size == sp_size:
        # rank0:0,1 rank1:2,3 rank2:4,5 rank3:6,7 rank4:8,9 rank5:10,11 rank6:12,13 rank7:14,15
        index = torch.tensor([hp_rank * stride, (hp_rank * stride + 1)], device="cpu", pin_memory=True).cuda(
            non_blocking=True
        )
    elif cp_size == sp_size:
        # rank0:0,15 rank1:1,14 rank2:2,13 rank3:3,12 rank4:4,11 rank5:5,10 rank6:6,9 rank7:7,8
        index = torch.tensor([cp_rank, (2 * cp_size - cp_rank - 1)], device="cpu", pin_memory=True).cuda(
            non_blocking=True
        )
    else:
        """
        hp_size=2 cp_size=4 head-first
        rank0:0,1 rank1:14,15 rank2:2,3 rank3:12,13 rank4:4,5 rank5:10,11 rank6:6,7 rank7:8,9

        hp_size=4 cp_size=2 head-first
        rank0:0,1 rank1:2,3 rank2:12,13 rank3:14,15 rank4:4,5 rank5:6,7 rank6:8,9 rank7:10,11

        hp_size=2 cp_size=4 context-first
        rank0:0,1 rank1:2,3 rank2:4,5 rank3:6,7 rank4:14,15 rank5:12,13 rank6:10,11 rank7:8,9

        hp_size=4 cp_size=2 context-first
        rank0:0,1 rank1:4,5 rank2:2,3 rank3:6,7 rank4:12,13 rank5:8,9 rank6:14,15 rank7:10,11
        """
        if hp_rank < (hp_size // 2):
            _index = hp_rank * stride + cp_rank * hp_size
        else:
            _index = (2 * sp_size - 2) - (hp_size - hp_rank - 1) * stride - cp_rank * hp_size

        index = torch.tensor([_index, _index + 1], device="cpu", pin_memory=True).cuda(non_blocking=True)

    data["input_ids"] = data["input_ids"].index_select(seq_dim, index)
    data["input_ids"] = data["input_ids"].view(
        *data["input_ids"].shape[0:seq_dim], -1, *data["input_ids"].shape[(seq_dim + 2) :]
    )
    label = label.index_select(seq_dim, index)
    label = label.view(*label.shape[0:seq_dim], -1, *label.shape[(seq_dim + 2) :])

    return data, label


def split_data_for_sequence_parallel(data, label):
    if gpc.config.parallel.sequence_2D.enable is False:
        return _split_data_for_sequence_parallel(data, label)

    return _split_data_for_2D_sequence_parallel(data, label)


# The head layer in ISP mode is actually a special case,
# and we would prefer a unified segmentation and communication logic.
def get_tensor_split_parallel_mode(is_expert=False) -> ParallelMode:
    tp_mode = gpc.config.parallel.tensor.mode

    if tp_mode == TensorParallelMode.isp.name and not is_expert:
        return ParallelMode.WEIGHT
<<<<<<< HEAD
    elif tp_mode == "isp" and is_expert:
        return ParallelMode.EXPERT_WEIGHT
    elif tp_mode != "isp" and is_expert and gpc.config.parallel.expert.no_tp:
=======
    elif tp_mode == TensorParallelMode.isp.name and is_expert:
        return ParallelMode.EXPERT_WEIGHT
    elif tp_mode != TensorParallelMode.isp.name and is_expert and gpc.config.parallel.expert.no_tp:
>>>>>>> dbddef2f
        return ParallelMode.EXPERT_TENSOR
    else:
        return ParallelMode.TENSOR


def get_head_parallel_mode() -> ParallelMode:
    return ParallelMode.TENSOR


def get_parallel_strategies_split_mode(linear_name: str) -> str:
    tp_mode = gpc.config.parallel.tensor.mode

    if linear_name in ("head", "output"):
        return "head"
    elif linear_name in ("wqkv", "wq", "wk", "wv", "wkv", "w1", "w3", "w13"):
        return "column"
    elif linear_name in ("wo", "out_proj", "w2") and tp_mode == TensorParallelMode.isp.name:
        return "column"
    elif linear_name in ("wo", "out_proj", "w2"):
        return "row"
    else:
        return "unknown"


def partition_uniform(num_items: int, pipeline_parallel_size: int, num_chunks: int):
    assert (
        num_items % num_chunks == 0
    ), "Layer length should be divided by the number of chunks, otherwise parameter method is recomended"

    parts = [[] for _ in range(pipeline_parallel_size)]
    partition_items = num_items // num_chunks
    for idx in range(num_chunks):
        base_idx = idx * partition_items
        chunk_size = partition_items // pipeline_parallel_size
        left = pipeline_parallel_size - partition_items % pipeline_parallel_size
        if chunk_size == 0:
            raise ValueError("Some nodes in Pipeline have no requests")

        for p in range(pipeline_parallel_size):
            st = base_idx
            base_idx += chunk_size + (p >= left)
            parts[p].append((st, base_idx))

    indexes = []
    for _parts in parts:
        for s, e in _parts:
            indexes.extend(list(range(s, e)))
    assert len(indexes) == len(set(indexes)), indexes  # should have no duplicates
    assert set(indexes) == set(list(range(num_items))), (indexes, num_items)  # should have the same indexes as expected
    return parts


def pipeline_parallel_sharding_wrapper(
    num_layers: int, num_chunks: int, model_builder: Callable, device: torch.device, **kwargs
):
    """
    build generic model 1d

    Args:
        num_layers (int): The number of layer.
        num_chunks (int): The number of partitions in pipeline parallel.
        device (Optional[Union[str, torch.device]]): The device will be used. torch.device("cuda") by default.

    """
    pipeline_size = gpc.get_world_size(ParallelMode.PIPELINE)
    pipeline_rank = gpc.get_local_rank(ParallelMode.PIPELINE)

    all_parts = partition_uniform(num_layers, pipeline_size, num_chunks)
    parts = all_parts[pipeline_rank]

    if gpc.is_rank_for_log():
        logger.info("The layer sharding is %r.", all_parts)

    models = []

    for start, end in parts:
        kwargs["num_layers"] = end - start
        kwargs["first"] = start == 0
        # If there is no content in the final layer, assign the last layer.
        kwargs["last"] = end == num_layers and len(all_parts[-1]) != 0
        kwargs["device"] = device
        kwargs["start_layer_idx"] = start

        chunk = model_builder(**kwargs).to(device)
        setattr(chunk, "first_layer", start)
        setattr(chunk, "last_layer", end)

        models.append(chunk)

    torch.distributed.barrier()

    if len(models) == 1:
        model = models[0]
    else:
        model = nn.ModuleList(models)

    return model<|MERGE_RESOLUTION|>--- conflicted
+++ resolved
@@ -128,15 +128,9 @@
 
     if tp_mode == TensorParallelMode.isp.name and not is_expert:
         return ParallelMode.WEIGHT
-<<<<<<< HEAD
-    elif tp_mode == "isp" and is_expert:
-        return ParallelMode.EXPERT_WEIGHT
-    elif tp_mode != "isp" and is_expert and gpc.config.parallel.expert.no_tp:
-=======
     elif tp_mode == TensorParallelMode.isp.name and is_expert:
         return ParallelMode.EXPERT_WEIGHT
     elif tp_mode != TensorParallelMode.isp.name and is_expert and gpc.config.parallel.expert.no_tp:
->>>>>>> dbddef2f
         return ParallelMode.EXPERT_TENSOR
     else:
         return ParallelMode.TENSOR
